--- conflicted
+++ resolved
@@ -40,13 +40,8 @@
   # sudo apt-get update
   # sudo apt-get -y install nvidia-cuda nvidia-cuda-toolkit libcudnn8
 elif test "$OS" = "Darwin"; then
-<<<<<<< HEAD
-  brew install hdf5 c-blosc lzo bzip2 python@3.10 freetype imagemagick gawk gsed
-  export HDF5_DIR=/opt/homebrew
-=======
-  brew install hdf5 npm bzip2 lzo c-blosc
+  brew install npm hdf5 c-blosc lzo bzip2 python@3.10 freetype imagemagick gawk gsed
   export HDF5_DIR="$(brew --prefix hdf5)"
->>>>>>> cfa4eac1
 fi
 
 export PYTHONPATH=./src:./src/website
